--- conflicted
+++ resolved
@@ -37,14 +37,7 @@
         field :depth, :type => Integer
         field :path_enumeration, :type => Array, :default => []
 
-<<<<<<< HEAD
         before_save :assign_default_position, :assign_depth
-=======
-        # TODO: Figure out why this doesn't work at all
-        default_scope order_by(:position)
-
-        before_save :assign_default_position
->>>>>>> 90bf2f78
         before_save :reposition_former_siblings, :if => :sibling_reposition_required?
         before_save :assign_path_enumeration
         after_destroy :move_lower_siblings_up
